"""Automates poetry operations in the repo."""

import re
from collections import defaultdict
from importlib.metadata import version as package_version
from pathlib import Path
from typing import Final, Generator, Iterable, Optional, Set, Tuple, Union

import click
from coveo_functools.finalizer import finalizer
from coveo_styles.styles import ExitWithFailure, echo, install_pretty_exception_hook
from coveo_systools.filesystem import find_repo_root

from coveo_stew.ci.runner_status import RunnerStatus
from coveo_stew.discovery import Predicate, discover_pyprojects, find_pyproject
from coveo_stew.exceptions import (
    CheckFailed,
    PythonProjectNotFound,
    RequirementsOutdated,
)
from coveo_stew.offline_publish import offline_publish
from coveo_stew.pydev import is_pydev_project, pull_and_write_dev_requirements
from coveo_stew.stew import (
    EnvironmentCreationBehavior,
    PythonEnvironment,
    PythonProject,
)

_COMMANDS_THAT_SKIP_INTRO_EMOJIS = ["locate", "version"]

PROJECT_NAME_ARG: Final = click.argument("project_name", default=None, required=False)
EXACT_MATCH_ARG: Final = click.option("--exact-match/--no-exact-match", default=False)
VERBOSE_ARG: Final = click.option("--verbose", is_flag=True, default=False)


def _echo_updated(updated: Set[Path]) -> None:
    """Used to print updated paths to the user."""
    if updated:
        echo.outcome("Updated:", pad_before=True)
        for updated_path in sorted(updated):
            if updated_path.is_absolute():
                # try to get a relative version of this path to beautify output.
                try:
                    updated_path = updated_path.relative_to(find_repo_root(default="."))
                except ValueError:
                    ...
            echo.noise(updated_path, item=True)


def _pull_dev_requirements(
    dry_run: bool = False, verbose: bool = False
) -> Generator[Path, None, None]:
    """Writes the dev-dependencies of pydev projects' local dependencies into pydev's pyproject.toml file."""
    dry_run_text = "(dry run) " if dry_run else ""
    for pydev_project in _discover_pyprojects(predicate=is_pydev_project, verbose=verbose):
        echo.step(f"Analyzing dev requirements for {pydev_project}")
        if pull_and_write_dev_requirements(pydev_project, dry_run=dry_run):
            echo.outcome(
                f"{dry_run_text}Updated {pydev_project.package.name} with new dev requirements."
            )
            if not dry_run:
                echo.outcome("Lock file and virtual environment updated !!thumbs_up!!\n")
            yield pydev_project.toml_path
        else:
            echo.success(f"{pydev_project.package.name}'s dev requirements were up to date.")


@click.group()
@click.pass_context
def stew(ctx: click.Context) -> None:
    """The 'stew' cli entry point."""
    install_pretty_exception_hook()
    if ctx.invoked_subcommand not in _COMMANDS_THAT_SKIP_INTRO_EMOJIS:
        echo.step("!!sparkles!! !!snake!! !!sparkles!!")


@stew.command()
<<<<<<< HEAD
@PROJECT_NAME_ARG
@EXACT_MATCH_ARG
@VERBOSE_ARG
def check_outdated(
    project_name: Optional[str] = None, exact_match: bool = False, verbose: bool = False
) -> None:
=======
def version() -> None:
    """Prints the version of the coveo-stew package."""
    # we use print to keep the output clean for validations, etc.
    print(f"coveo-stew {package_version('coveo-stew')}")


@stew.command()
@click.option("--verbose", is_flag=True, default=False)
def check_outdated(verbose: bool = False) -> None:
>>>>>>> 6ed73642
    """Return error code 1 if toml/lock are not in sync."""
    echo.step("Analyzing pyproject.toml files and artifacts:")
    outdated: Set[Path] = set()
    try:
        for project in _discover_pyprojects(
            query=project_name, exact_match=exact_match, verbose=verbose
        ):
            echo.noise(project, item=True)
            if not project.lock_path.exists() or project.lock_is_outdated():
                outdated.add(project.lock_path)
    except PythonProjectNotFound as exception:
        raise ExitWithFailure from exception

    try:
        outdated.update(_pull_dev_requirements(dry_run=True, verbose=verbose))
    except PythonProjectNotFound:
        pass  # no pydev projects found.

    if outdated:
        raise ExitWithFailure(
            failures=outdated,
            suggestions='Run "poetry run pyproject fix-outdated" to update all outdated files.',
        ) from RequirementsOutdated(f"Found {len(outdated)} outdated file(s).")

    echo.success("Check complete! All scanned files are up-to-date.")


@stew.command()
@PROJECT_NAME_ARG
@EXACT_MATCH_ARG
@VERBOSE_ARG
def fix_outdated(
    project_name: Optional[str] = None, exact_match: bool = False, verbose: bool = False
) -> None:
    """Scans the whole repo and updates outdated pyproject-related files.

    Updates:
        - Lock files, only if their pyproject.toml was updated.
    """
    echo.step("Synchronizing outdated lock files:")
    updated: Set[Path] = set()
    with finalizer(_echo_updated, updated):
        try:
            for project in _discover_pyprojects(
                query=project_name, exact_match=exact_match, verbose=verbose
            ):
                echo.noise(project, item=True)
                if project.lock_if_needed():
                    updated.add(project.lock_path)
            try:
                updated.update(_pull_dev_requirements(dry_run=False, verbose=verbose))
            except PythonProjectNotFound:
                pass  # no pydev projects found
        except PythonProjectNotFound as exception:
            raise ExitWithFailure from exception

    echo.success(f'Update complete! {len(updated) or "No"} file(s) were modified.\n')


@stew.command()
@PROJECT_NAME_ARG
@EXACT_MATCH_ARG
@VERBOSE_ARG
def bump(
    project_name: Optional[str] = None, exact_match: bool = False, verbose: bool = False
) -> None:
    """Bumps locked versions."""
    updated: Set[Path] = set()
    with finalizer(_echo_updated, updated):
        try:
            for project in _discover_pyprojects(
                query=project_name, exact_match=exact_match, verbose=verbose
            ):
                echo.noise(project, item=True)
                echo.step(f"Bumping {project.lock_path}")
                if project.bump():
                    updated.add(project.toml_path)
        except PythonProjectNotFound as exception:
            raise ExitWithFailure from exception

    echo.success(f'Bump complete! {len(updated) or "No"} file(s) were modified.')


@stew.command()
@PROJECT_NAME_ARG
# Unlike all other commands, exact match is true by default to retain
# the original behavior which required a project name to be specified exactly.
@click.option("--exact-match/--no-exact-match", default=True)
@VERBOSE_ARG
@click.option("--directory", default=None)
@click.option("--python", default=None)
def build(
    project_name: Optional[str] = None,
    exact_match: bool = True,
    directory: Union[str, Path] = None,
    python: Union[str, Path] = None,
    verbose: bool = False,
) -> None:
    """
    Store all dependencies of a python project into a local directory, according to its poetry.lock,
    for later use with `--find-links` and `--no-index`.

    --directory:
        IF unspecified and repo:    "repo_root/.wheels/*.whl"
        IF unspecified and no repo: "pyproject_folder/.wheels/*.whl"
        IF specified:               "directory/*.whl"
    """
    if not project_name:
        exact_match = False  # if you write `stew build` we build all.
    try:
        for project in _discover_pyprojects(
            query=project_name, exact_match=exact_match, verbose=verbose
        ):
            echo.noise(project, item=True)
            _build(project, directory, python)
    except PythonProjectNotFound as exception:
        raise ExitWithFailure from exception

    echo.success()


def _build(
    project: PythonProject,
    directory: Optional[Union[str, Path]],
    python: Optional[Union[str, Path]],
) -> None:
    python_environments = (
        [PythonEnvironment(python)]
        if python
        else project.virtual_environments(
            create_default_if_missing=EnvironmentCreationBehavior.Empty
        )
    )

    if not directory:
        directory = (project.repo_root or project.project_path) / ".wheels"
    assert directory
    directory = Path(directory).absolute()

    echo.step(f"Building python project {project} in {directory}")
    for environment in python_environments:
        project.install(environment=environment)
        echo.outcome(f"virtual environment: {environment}", pad_before=True)
        offline_publish(project, directory, environment)


@stew.command()
@PROJECT_NAME_ARG
@EXACT_MATCH_ARG
@VERBOSE_ARG
def fresh_eggs(project_name: str = None, exact_match: bool = False, verbose: bool = False) -> None:
    """
    Removes the egg-info from project folders.

    If launched from a folder containing a "pydev" project and "install" is true, reinstall
    the virtual environment (which recreates the egg-info).

    The egg-info is the "editable" install of your project. It allows you to modify the code between
    runs without reinstalling.

    Some behaviors (such as console entrypoints) are bootstrapped into the egg-info at install time, and
    won't be updated between runs. This is when this tool comes in handy.
    """
    echo.step("Removing *.egg-info folders.")
    deleted = False

    try:
        for project in _discover_pyprojects(
            query=project_name, verbose=verbose, exact_match=exact_match
        ):
            echo.noise(project, item=True)
            if project.remove_egg_info():
                echo.outcome("Deleted: ", project.egg_path, item=True)
                deleted = True
    except PythonProjectNotFound as exception:
        raise ExitWithFailure from exception

    if deleted:
        echo.suggest("Environments were not refreshed. You may want to call 'poetry install'.")

    echo.success()


@stew.command()
@click.option("--dry-run/--no-dry-run", default=False)
@VERBOSE_ARG
def pull_dev_requirements(dry_run: bool = False, verbose: bool = False) -> None:
    """Writes the dev-dependencies of pydev projects' local dependencies into pydev's pyproject.toml file."""
    try:
        list(_pull_dev_requirements(dry_run=dry_run, verbose=verbose))
    except PythonProjectNotFound as exception:
        raise ExitWithFailure from exception


def _beautify_mypy_output(
    project: PythonProject, output: Iterable[str], *, full_paths: bool = False
) -> None:
    """Main use: guide IDEs by showing full paths to the files vs the current working directory.
    Bonus: highlight errors in red and display a slightly shortened version of the error output."""
    pattern = re.compile(
        rf"^(?P<path>{project.package.safe_name}.+):(?P<line>\d+):(?P<column>\d+(?::)| )"
        rf"(?:\s?error:\s?)(?P<detail>.+)$"
    )
    for line in output:
        match = pattern.fullmatch(line)
        if match:
            adjusted_path = project.project_path / Path(match["path"])
            adjusted_path = (
                adjusted_path.resolve()
                if full_paths
                else adjusted_path.relative_to(Path(".").resolve())
            )
            echo.error_details(
                f'{adjusted_path}:{match["line"]}:{match["column"]} {match["detail"]}'
            )
        else:
            echo.noise(line)


@stew.command()
@click.argument("project_name")
@click.option("--verbose", is_flag=True, default=False)
def locate(project_name: str, verbose: bool = False) -> None:
    """Locate a python project (in the whole git repo) and print the directory containing the pyproject.toml file."""
    try:
        echo.passthrough(find_pyproject(project_name, verbose=verbose).project_path)
    except PythonProjectNotFound as exception:
        # check for partial matches to guide the user
        partial_matches = (
            project.package.name
            for project in _discover_pyprojects(query=project_name, verbose=verbose)
        )
        try:
            raise ExitWithFailure(
                suggestions=(
                    "Exact match required but partial matches were found:",
                    *partial_matches,
                )
            ) from exception
        except PythonProjectNotFound:
            # we can't find a single project to suggest; raise the original exception.
            raise ExitWithFailure from exception


@stew.command()
@PROJECT_NAME_ARG
@EXACT_MATCH_ARG
@VERBOSE_ARG
def refresh(project_name: str = None, exact_match: bool = False, verbose: bool = False) -> None:
    echo.step("Refreshing python project environments...")
    pydev_projects = []
    try:
        for project in _discover_pyprojects(
            query=project_name, exact_match=exact_match, verbose=verbose
        ):
            if project.options.pydev:
                pydev_projects.append(project)
                continue  # do these at the end
            echo.normal(project, pad_before=True, pad_after=True, emoji="hourglass")
            project.refresh()
    except PythonProjectNotFound as exception:
        raise ExitWithFailure from exception

    for project in pydev_projects:
        echo.normal(project, pad_before=True, pad_after=True, emoji="hourglass")
        if project.current_environment_belongs_to_project():
            echo.warning(f"Cannot update {project} because it's what we're currently running.")
        else:
            project.refresh()

    echo.success()


@stew.command()
@PROJECT_NAME_ARG
@EXACT_MATCH_ARG
@VERBOSE_ARG
@click.option("--fix/--no-fix", default=False)
@click.option("--check", multiple=True, default=())
@click.option("--skip", multiple=True, default=())
@click.option(
    "--quick",
    is_flag=True,
    default=False,
    help="Do not call 'poetry install --sync' before testing.",
)
@click.option("--parallel/--sequential", default=True)
@click.option("--github-step-report", is_flag=True, default=False, envvar="GITHUB_ACTIONS")
@click.option("--extra", multiple=True, default=())
@click.option("--no-extras", is_flag=True, default=False)
@click.option("--all-extras", is_flag=True, default=False)
def ci(
    project_name: str = None,
    exact_match: bool = False,
    fix: bool = False,
    check: Tuple[str, ...] = (),
    skip: Tuple[str, ...] = (),
    verbose: bool = False,
    quick: bool = False,
    parallel: bool = True,
    github_step_report: bool = False,
    extra: Tuple[str, ...] = (),
    no_extras: bool = False,
    all_extras: bool = False,
) -> None:
    failures = defaultdict(list)
    try:
        for project in _discover_pyprojects(
            query=project_name, exact_match=exact_match, verbose=verbose
        ):
            echo.step(project.package.name, pad_after=False)

            if quick:
                check += tuple(project.options.quick.get("check", ()))
                skip += tuple(project.options.quick.get("skip", ()))

            project.overrides_from_cli(extras=extra, no_extras=no_extras, all_extras=all_extras)

            if (
                overall_result := project.launch_continuous_integration(
                    auto_fix=fix,
                    checks=check,
                    skips=skip,
                    quick=quick,
                    parallel=parallel,
                    github=github_step_report,
                )
            ) not in (RunnerStatus.Success, RunnerStatus.NotRan):
                failures[overall_result].append(project)
    except PythonProjectNotFound as exception:
        raise ExitWithFailure from exception

    exit_code = (
        2 if RunnerStatus.Error in failures else 1 if RunnerStatus.CheckFailed in failures else 0
    )
    if failures:
        projects = (p for projects in failures.values() for p in projects)
        raise ExitWithFailure(failures=projects, exit_code=exit_code) from CheckFailed(
            f"{len(failures)} project(s) failed ci steps."
        )


def _discover_pyprojects(
    query: Optional[str] = None,
    predicate: Optional[Predicate] = None,
    exact_match: bool = False,
    verbose: bool = False,
) -> Generator[PythonProject, None, None]:
    if query and query.startswith("."):
        if exact_match:
            echo.warning(
                f"--exact-match only works with project names, but we are targeting a path: {query}"
            )
        yield from discover_pyprojects(
            path=Path(query), verbose=verbose, find_nested=False, predicate=predicate
        )
    else:
        yield from discover_pyprojects(
            query=query, exact_match=exact_match, verbose=verbose, predicate=predicate
        )<|MERGE_RESOLUTION|>--- conflicted
+++ resolved
@@ -75,14 +75,6 @@
 
 
 @stew.command()
-<<<<<<< HEAD
-@PROJECT_NAME_ARG
-@EXACT_MATCH_ARG
-@VERBOSE_ARG
-def check_outdated(
-    project_name: Optional[str] = None, exact_match: bool = False, verbose: bool = False
-) -> None:
-=======
 def version() -> None:
     """Prints the version of the coveo-stew package."""
     # we use print to keep the output clean for validations, etc.
@@ -90,9 +82,12 @@
 
 
 @stew.command()
-@click.option("--verbose", is_flag=True, default=False)
-def check_outdated(verbose: bool = False) -> None:
->>>>>>> 6ed73642
+@PROJECT_NAME_ARG
+@EXACT_MATCH_ARG
+@VERBOSE_ARG
+def check_outdated(
+    project_name: Optional[str] = None, exact_match: bool = False, verbose: bool = False
+) -> None:
     """Return error code 1 if toml/lock are not in sync."""
     echo.step("Analyzing pyproject.toml files and artifacts:")
     outdated: Set[Path] = set()
