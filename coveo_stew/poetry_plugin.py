"""
This file is loaded by Poetry when it starts up.

In order to keep performance optimal:
 - we use strings for type hints
 - we only import the commands when the plugin is activated.

Doing it as such will ensure that the plugin doesn't slow down or impact Poetry when it isn't used.
"""

from typing import TYPE_CHECKING

from poetry.plugins.application_plugin import ApplicationPlugin

if TYPE_CHECKING:
    from poetry.console.application import Application


class StewPlugin(ApplicationPlugin):
    def activate(self, application: "Application") -> None:
        from coveo_stew.ui.poetry.build_command import BuildCommand
        from coveo_stew.ui.poetry.bump_command import BumpCommand
        from coveo_stew.ui.poetry.check_outdated_command import (
            CheckOutdatedCommand,
        )
<<<<<<< HEAD
        from coveo_stew.plugin_commands.ci_command import CiCommand
        from coveo_stew.plugin_commands.fix_outdated_command import FixOutdatedCommand
        from coveo_stew.plugin_commands.fresh_eggs_command import FreshEggsCommand
        from coveo_stew.plugin_commands.locate_command import LocateCommand
        from coveo_stew.plugin_commands.presets_list import PresetsListCommand
        from coveo_stew.plugin_commands.pull_dev_requirements_command import (
=======
        from coveo_stew.ui.poetry.ci_command import CiCommand
        from coveo_stew.ui.poetry.fix_outdated_command import FixOutdatedCommand
        from coveo_stew.ui.poetry.fresh_eggs_command import FreshEggsCommand
        from coveo_stew.ui.poetry.locate_command import LocateCommand
        from coveo_stew.ui.poetry.pull_dev_requirements_command import (
>>>>>>> 05e0140b
            PullDevRequirementsCommand,
        )
        from coveo_stew.ui.poetry.refresh_command import RefreshCommand
        from coveo_stew.ui.poetry.stew_command import StewCommand
        from coveo_stew.ui.poetry.version_command import VersionCommand

        for command_class in [
            StewCommand,
            BumpCommand,
            VersionCommand,
            CheckOutdatedCommand,
            FixOutdatedCommand,
            BuildCommand,
            FreshEggsCommand,
            PullDevRequirementsCommand,
            LocateCommand,
            RefreshCommand,
            CiCommand,
            PresetsListCommand,
        ]:
            application.command_loader.register_factory(command_class.name, command_class)<|MERGE_RESOLUTION|>--- conflicted
+++ resolved
@@ -23,20 +23,11 @@
         from coveo_stew.ui.poetry.check_outdated_command import (
             CheckOutdatedCommand,
         )
-<<<<<<< HEAD
-        from coveo_stew.plugin_commands.ci_command import CiCommand
-        from coveo_stew.plugin_commands.fix_outdated_command import FixOutdatedCommand
-        from coveo_stew.plugin_commands.fresh_eggs_command import FreshEggsCommand
-        from coveo_stew.plugin_commands.locate_command import LocateCommand
-        from coveo_stew.plugin_commands.presets_list import PresetsListCommand
-        from coveo_stew.plugin_commands.pull_dev_requirements_command import (
-=======
         from coveo_stew.ui.poetry.ci_command import CiCommand
         from coveo_stew.ui.poetry.fix_outdated_command import FixOutdatedCommand
         from coveo_stew.ui.poetry.fresh_eggs_command import FreshEggsCommand
         from coveo_stew.ui.poetry.locate_command import LocateCommand
         from coveo_stew.ui.poetry.pull_dev_requirements_command import (
->>>>>>> 05e0140b
             PullDevRequirementsCommand,
         )
         from coveo_stew.ui.poetry.refresh_command import RefreshCommand
