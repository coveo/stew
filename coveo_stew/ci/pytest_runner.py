from subprocess import PIPE

from coveo_systools.subprocess import check_output

from coveo_stew.ci.runner import ContinuousIntegrationRunner, RunnerStatus
from coveo_stew.environment import PythonEnvironment, PythonTool
from coveo_stew.stew import PythonProject
<<<<<<< HEAD
from coveo_systools.subprocess import check_output, async_check_output
=======
>>>>>>> 16baae5d


class PytestRunner(ContinuousIntegrationRunner):
    name: str = "pytest"
    check_failed_exit_codes = [1]
    outputs_own_report = True

    def __init__(
        self,
        *,
        marker_expression: str = None,
        doctest_modules: bool = True,
        _pyproject: PythonProject,
    ) -> None:
        super().__init__(_pyproject=_pyproject)
        self.marker_expression = marker_expression
        self.doctest_modules: bool = doctest_modules

    async def _launch(self, environment: PythonEnvironment, *extra_args: str) -> RunnerStatus:
        command = environment.build_command(
            PythonTool.Pytest,
            "--durations=5",
            "--tb=short",
            f"--junitxml={self.report_path(environment)}",
        )

        if self.marker_expression:
            command.extend(("-m", self.marker_expression))
        if self.doctest_modules:
            command.append("--doctest-modules")

        await async_check_output(
            *command,
            *extra_args,
            working_directory=self._pyproject.project_path,
            verbose=self._pyproject.verbose,
            stderr=PIPE,
        )

        return RunnerStatus.Success<|MERGE_RESOLUTION|>--- conflicted
+++ resolved
@@ -1,14 +1,8 @@
-from subprocess import PIPE
-
-from coveo_systools.subprocess import check_output
+from coveo_systools.subprocess import async_check_output
 
 from coveo_stew.ci.runner import ContinuousIntegrationRunner, RunnerStatus
 from coveo_stew.environment import PythonEnvironment, PythonTool
 from coveo_stew.stew import PythonProject
-<<<<<<< HEAD
-from coveo_systools.subprocess import check_output, async_check_output
-=======
->>>>>>> 16baae5d
 
 
 class PytestRunner(ContinuousIntegrationRunner):
@@ -45,7 +39,6 @@
             *extra_args,
             working_directory=self._pyproject.project_path,
             verbose=self._pyproject.verbose,
-            stderr=PIPE,
         )
 
         return RunnerStatus.Success