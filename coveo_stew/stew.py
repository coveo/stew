"""Interact with python projects programmatically."""

import os
import re
import shutil
import sys
from contextlib import contextmanager
from pathlib import Path
from shutil import rmtree
from typing import Any, Dict, Generator, Iterator, List, Optional, Tuple

from coveo_functools.casing import flexfactory
from coveo_itertools.lookups import dict_lookup
from coveo_styles.styles import ExitWithFailure, echo
from coveo_systools.filesystem import CannotFindRepoRoot, find_repo_root
from coveo_systools.subprocess import DetailedCalledProcessError, check_run

from coveo_stew.environment import PythonEnvironment, PythonTool, find_python_tool
from coveo_stew.exceptions import NotAPoetryProject, StewException, CheckError
from coveo_stew.metadata.poetry_api import PoetryAPI
from coveo_stew.metadata.python_api import PythonFile
from coveo_stew.metadata.stew_api import StewPackage
from coveo_stew.utils import load_toml_from_path


class PythonProject:
    """Access the information within a pyproject.toml file and operate on them."""

    def __init__(self, project_path: Path, *, verbose: bool = False) -> None:
        self.verbose = verbose
        self.project_path: Path = (
            project_path if project_path.is_dir() else project_path.parent
        ).absolute()
        self.toml_path: Path = self.project_path / PythonFile.PyProjectToml
        self.lock_path: Path = self.project_path / PythonFile.PoetryLock

        toml_content = load_toml_from_path(self.toml_path)

        try:
            self.package: PoetryAPI = flexfactory(
                PoetryAPI, **dict_lookup(toml_content, "tool", "poetry")
            )
        except KeyError as exception:
            raise NotAPoetryProject from exception

        self.egg_path: Path = self.project_path / f"{self.package.safe_name}.egg-info"

        self.options: StewPackage = flexfactory(
            StewPackage,
            **dict_lookup(toml_content, "tool", "stew", default={}),
            _pyproject=self,
        )

        from coveo_stew.ci.config import ContinuousIntegrationConfig  # circular import

        if self.options.pydev:
            # ensure no steps are repeated. pydev projects only receive basic poetry/lock checks
            self.ci: ContinuousIntegrationConfig = ContinuousIntegrationConfig(
                check_outdated=True, poetry_check=True, mypy=False, _pyproject=self
            )
        else:
            self.ci = flexfactory(
                ContinuousIntegrationConfig,
                **dict_lookup(toml_content, "tool", "stew", "ci", default={}),
                _pyproject=self,
            )

        try:
            repo_root: Optional[Path] = find_repo_root(self.project_path)
        except CannotFindRepoRoot:
            repo_root = None

        self.repo_root: Optional[Path] = repo_root
        self._cached_environments: Optional[Dict[Path, PythonEnvironment]] = None

    def relative_path(self, path: Path) -> Path:
        """returns the relative path of a path vs the project folder."""
        return path.relative_to(self.project_path)

<<<<<<< HEAD
    @property
=======
    @classmethod
    def find_pyproject(
        cls, project_name: str, path: Path = None, *, verbose: bool = False
    ) -> "PythonProject":
        warnings.warn(
            "This functionality moved to the `coveo_stew.discovery` module.", DeprecationWarning
        )
        from coveo_stew.discovery import find_pyproject

        return find_pyproject(project_name, path, verbose=verbose)

    @classmethod
    def find_pyprojects(
        cls,
        path: Path = None,
        *,
        query: str = None,
        exact_match: bool = False,
        verbose: bool = False,
    ) -> Generator["PythonProject", None, None]:
        """Factory; scan a path (recursive) and return a PythonProject instance for each pyproject.toml

        Parameters:
            path: where to start looking for pyproject.toml files.
            query: substring for package selection. '-' and '_' are equivalent.
            exact_match: turns query into an exact match (except for - and _). Recommended use: CI scripts
            verbose: output more details to command line
        """
        warnings.warn(
            "This functionality moved to the `coveo_stew.discovery` module.", DeprecationWarning
        )
        from coveo_stew.discovery import discover_pyprojects

        yield from discover_pyprojects(path, query=query, exact_match=exact_match, verbose=verbose)

>>>>>>> 51cf4230
    def lock_is_outdated(self) -> bool:
        """True if the toml file has pending changes that were not applied to poetry.lock"""
        if not self.lock_path.exists():
            return False

        # yolo: use the dry run output to determine if the lock is too old
        dry_run_output = self.poetry_run(
            "install", "--remove-untracked", "--dry-run", capture_output=True
        )

        for sentence in (
            "Warning: The lock file is not up to date",
            "outdated dependencies",
            "Run update to update them",
        ):
            if sentence.casefold() in dry_run_output.casefold():
                return True

        return False

    def activated_environment(self) -> Optional[PythonEnvironment]:
        """The environment activated for a project.

        Note: cached for performance, could theoretically become out-of-sync with reality, either due to a bug,
        or because someone called `poetry env use` while we were working :shrug:

        To prevent out of sync:
            - Use the context manager `self._activate_poetry_environment`
            - or use the `environment` argument of `self.poetry_run`
        """
        return next(
            (environment for environment in self.virtual_environments() if environment.activated),
            None,
        )

    def virtual_environments(
        self, *, create_default_if_missing: bool = False
    ) -> Iterator[PythonEnvironment]:
        """The project's virtual environments. These are cached for performance.

        create_default_if_missing: When no environments are found, install the environment using what poetry
            would use by default.
        """
        reevaluate = self._cached_environments is None or all(
            (
                # we already have a cache
                self._cached_environments is not None,
                # but it's empty
                not self._cached_environments,
                # and we are supposed to create one
                create_default_if_missing,
            )
        )

        if reevaluate:
            self._refresh_virtual_environment_cache()
            if not self._cached_environments and create_default_if_missing:
                self.install()
                self._refresh_virtual_environment_cache()

        yield from self._cached_environments.values()

    def _refresh_virtual_environment_cache(self) -> None:
        if self._cached_environments is None:
            self._cached_environments = {}

        for path in self._get_virtual_environment_paths():
            if path not in self._cached_environments:
                self._cached_environments[path] = PythonEnvironment(path)

        # reprocess all environments to set the activated_environment one correctly
        try:
            activated_environment: Optional[PythonEnvironment] = PythonEnvironment(
                self.poetry_run("env", "info", "--path", capture_output=True, breakout_of_venv=True)
            )
        except DetailedCalledProcessError as exception:
            if exception.returncode != 1:
                raise
            activated_environment = None

        for environment in self._cached_environments.values():
            environment.activated = (
                (environment == activated_environment) if activated_environment else False
            )

    def _get_virtual_environment_paths(self) -> Iterator[Path]:
        for str_path in self.poetry_run(
            "env", "list", "--full-path", capture_output=True, breakout_of_venv=True
        ).split("\n"):
            if str_path.strip():
                yield Path(str_path.replace("(Activated)", "").strip())

    def current_environment_belongs_to_project(self) -> bool:
        """True if we're running from one of the project's virtual envs.
        Typically False; serves the rare cases where stew is installed inside the environment.
        """
        current_executable = Path(sys.executable)
        return any(
            environment.python_executable == current_executable
            for environment in self.virtual_environments()
        )

    def bump(self) -> bool:
        """Bump (update) all dependencies to the lock file. Return True if changed."""
        if not self.lock_path.exists():
            return self.lock_if_needed()

        content = self.lock_path.read_text()
        self.poetry_run("update", "--lock", breakout_of_venv=True)
        if content != self.lock_path.read_text():
            return True
        return False

    def build(self, target_path: Path = None) -> Path:
        """Builds the package's wheel. If a path is provided, it will be moved there.
        Returns final path to the artifact."""
        # like coredump_detector-0.0.1-py3-none-any.whl
        wheel_pattern = re.compile(r"(?P<distribution>\S+?)-(?P<version>.+?)-(?P<extra>.+)\.whl")
        poetry_output = self.poetry_run("build", "--format", "wheel", capture_output=True)
        wheel_match = wheel_pattern.search(poetry_output)

        if not wheel_match:
            raise StewException(
                f"Unable able to find a wheel filename in poetry's output:\n{poetry_output}"
            )

        assert wheel_match["distribution"] == self.package.safe_name
        assert wheel_match["version"] == str(self.package.version)
        wheel = (
            self.project_path / "dist" / Path(wheel_match.group())
        )  # group() gives the complete match
        assert wheel.exists(), f"{wheel} cannot be found."

        if target_path is None:
            # no move necessary; we're done
            return wheel

        target = target_path / wheel.name
        if not target_path.exists():
            target_path.mkdir(parents=True)
        assert target_path.is_dir()
        shutil.move(str(wheel), str(target))

        return target

    def export(self) -> str:
        """Generates the content of a `requirements.txt` file based on the lock."""
        return self.poetry_run("export", capture_output=True)

    def launch_continuous_integration(
        self, auto_fix: bool = False, checks: List[str] = None, quick: bool = False
    ) -> bool:
        """Launch all continuous integration runners on the project."""
        from coveo_stew.ci.runner import (  # circular import
            ContinuousIntegrationRunner,
            RunnerStatus,
        )

        if self.ci.disabled:
            return True

        checks = [check.lower() for check in checks or []]
        exceptions: List[Tuple[ContinuousIntegrationRunner, DetailedCalledProcessError]] = []
        for environment in self.virtual_environments(create_default_if_missing=True):
            if not quick:
                self.install(environment=environment, remove_untracked=True)
            for runner in self.ci.runners:
                if checks and runner.name.lower() not in checks:
                    continue

                try:
                    echo.normal(
                        f"{runner} ({environment.pretty_python_version})", emoji="hourglass"
                    )
                    status = runner.launch(environment, auto_fix=auto_fix)
                    if status is not RunnerStatus.Success:
                        echo.warning(
                            f"{self.package.name}: {runner} reported issues:",
                            pad_before=False,
                            pad_after=False,
                        )
                        runner.echo_last_failures()

                except DetailedCalledProcessError as exception:
                    echo.error(
                        f"The ci runner {runner} failed to complete "
                        f"due to an environment or configuration error."
                    )
                    exceptions.append((runner, exception))

        if exceptions:
            raise ExitWithFailure(
                suggestions=(
                    "If a command should be treated as a check failure, specify `check-failed-exit-codes`",
                    "Reference: https://github.com/coveo/stew/blob/main/README.md#options)",
                    "Try the commands in a shell to troubleshoot them faster.",
                ),
                failures=(
                    f"\n------- [{runner} failed unexpectedly] -------\n\n{str(ex)}\n"
                    for runner, ex in exceptions
                ),
            ) from CheckError("Unexpected errors occurred when launching external processes.")

        allowed_statuses: Tuple[RunnerStatus, ...] = (
            (RunnerStatus.Success, RunnerStatus.NotRan) if checks else (RunnerStatus.Success,)
        )
        return all(runner.status in allowed_statuses for runner in self.ci.runners)

    def install(
        self,
        *,
        environment: PythonEnvironment = None,
        remove_untracked: bool = False,
        quiet: bool = False,
    ) -> None:
        """
        Performs a 'poetry install --remove-untracked' on the project. If an environment is provided, target it.
        """
        target_environment = environment or self.activated_environment()
        if target_environment and target_environment.installed:
            # this environment was already installed
            if not (remove_untracked and not target_environment.cleaned):
                # return unless we are cleaning a non-cleaned environment
                return

        command = ["install"]
        if remove_untracked:
            command.append("--remove-untracked")
        if quiet and not self.verbose:
            command.append("--quiet")

        self.poetry_run(*command, environment=target_environment)

        self._refresh_virtual_environment_cache()
        affected_environment = target_environment or self.activated_environment()
        affected_environment.installed = True
        affected_environment.cleaned |= remove_untracked

    def remove_egg_info(self) -> bool:
        """Removes the egg-info (editable project hook) from the folder. Returns True if we removed it."""
        if self.egg_path.exists():
            rmtree(str(self.egg_path))
            return True
        return False

    def refresh(self, environment: Optional[PythonEnvironment] = None) -> None:
        """
        Without an environment specified, the active one will be used if it exists.

        - Removes the egg-info folder from the source
        - Calls `poetry lock` if there were changes to pyproject.toml
        - Creates/Installs/Cleans the environment with remove-untracked
        """
        self.remove_egg_info()
        self.lock_if_needed()
        self.install(environment=environment, remove_untracked=True)

    def lock_if_needed(self) -> bool:
        """Lock if needed, return True if ran."""
        if not self.lock_path.exists() or self.lock_is_outdated():
            self.poetry_run("lock", breakout_of_venv=True)
            return True
        return False

    def poetry_run(
        self,
        *commands: Any,
        capture_output: bool = False,
        breakout_of_venv: bool = True,
        environment: PythonEnvironment = None,
    ) -> Optional[str]:
        """
        Internal run-a-poetry-command.

        The `environment` param will make that environment active (e.g.: `poetry env use` called before).
        """
        environment_variables = os.environ.copy()
        if breakout_of_venv:
            environment_variables.pop("VIRTUAL_ENV", None)

        with self._activate_poetry_environment(environment):
            return check_run(
                *find_python_tool(PythonTool.Poetry, environment=environment),
                *commands,
                "-vv" if self.verbose else "",
                working_directory=self.project_path,
                capture_output=capture_output,
                verbose=self.verbose,
                env=environment_variables,
            )

    @contextmanager
    def _activate_poetry_environment(
        self, environment: PythonEnvironment = None
    ) -> Generator[None, None, None]:
        """Context manager that can be used to run a block of code in a particular environment."""
        if not environment:
            # `self.activated_environment` uses us without an environment specified; prevents infinite recursion
            yield
            return

        current_environment = self.activated_environment()
        if current_environment == environment:
            yield
            return

        try:
            self.poetry_run("env", "use", environment.python_executable)
            yield
        finally:
            if current_environment:
                self.poetry_run("env", "use", current_environment.python_executable)

    def __str__(self) -> str:
        return f"{self.package.name} [{self.toml_path}]"<|MERGE_RESOLUTION|>--- conflicted
+++ resolved
@@ -77,45 +77,6 @@
         """returns the relative path of a path vs the project folder."""
         return path.relative_to(self.project_path)
 
-<<<<<<< HEAD
-    @property
-=======
-    @classmethod
-    def find_pyproject(
-        cls, project_name: str, path: Path = None, *, verbose: bool = False
-    ) -> "PythonProject":
-        warnings.warn(
-            "This functionality moved to the `coveo_stew.discovery` module.", DeprecationWarning
-        )
-        from coveo_stew.discovery import find_pyproject
-
-        return find_pyproject(project_name, path, verbose=verbose)
-
-    @classmethod
-    def find_pyprojects(
-        cls,
-        path: Path = None,
-        *,
-        query: str = None,
-        exact_match: bool = False,
-        verbose: bool = False,
-    ) -> Generator["PythonProject", None, None]:
-        """Factory; scan a path (recursive) and return a PythonProject instance for each pyproject.toml
-
-        Parameters:
-            path: where to start looking for pyproject.toml files.
-            query: substring for package selection. '-' and '_' are equivalent.
-            exact_match: turns query into an exact match (except for - and _). Recommended use: CI scripts
-            verbose: output more details to command line
-        """
-        warnings.warn(
-            "This functionality moved to the `coveo_stew.discovery` module.", DeprecationWarning
-        )
-        from coveo_stew.discovery import discover_pyprojects
-
-        yield from discover_pyprojects(path, query=query, exact_match=exact_match, verbose=verbose)
-
->>>>>>> 51cf4230
     def lock_is_outdated(self) -> bool:
         """True if the toml file has pending changes that were not applied to poetry.lock"""
         if not self.lock_path.exists():
