--- conflicted
+++ resolved
@@ -117,23 +117,13 @@
     if app := find_application(str(tool)):
         return (app,)
 
-<<<<<<< HEAD
-    raise ExitWithFailure(
-        suggestions=(
-            f"Add {tool} to your  `pyproject.toml` in the `[tool.poetry.dev-dependencies]` section",
-            f"Install {tool} globally and make sure it can be found in the PATH",
-        )
-    ) from ToolNotFound(
-        f"{tool} was not found.\n\nStarting from coveo-stew 3.0.0, 3rd party tools are no longer provided."
-=======
     raise ToolNotFound(
         f"""
-{tool} was not found.
+{tool} was not found, or could not be imported.
 
 Starting from coveo-stew 3.0.0, 3rd party tools are no longer provided:
 
 - You can add {tool} to your `pyproject.toml`, typically in the `[tool.poetry.dev-dependencies]` section.
 - Or you can install {tool} to your system so that it can be found in the PATH
 """
->>>>>>> 51cf4230
     )